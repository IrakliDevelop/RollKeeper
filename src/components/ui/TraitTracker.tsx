--- conflicted
+++ resolved
@@ -2,12 +2,7 @@
 
 import React from 'react';
 import { TrackableTrait } from '@/types/character';
-<<<<<<< HEAD
 import { TraitTracker as SharedTraitTracker } from '@/components/shared/character';
-=======
-import { calculateTraitMaxUses, getProficiencyBonus } from '@/utils/calculations';
-import { RotateCcw, Plus, Edit3, Trash2, Zap } from 'lucide-react';
->>>>>>> e78c3a62
 
 interface TraitTrackerProps {
   traits: TrackableTrait[];
@@ -30,11 +25,11 @@
   onResetTraits,
   className = ''
 }: TraitTrackerProps) {
-<<<<<<< HEAD
   // Use the shared TraitTracker component with full functionality
   return (
     <SharedTraitTracker
       traits={traits}
+      characterLevel={characterLevel}
       onAddTrait={onAddTrait}
       onUpdateTrait={onUpdateTrait}
       onDeleteTrait={onDeleteTrait}
@@ -48,517 +43,5 @@
       showOnlyUsed={false}
       className={className}
     />
-=======
-  const [isAdding, setIsAdding] = useState(false);
-  const [editingId, setEditingId] = useState<string | null>(null);
-  const [newTrait, setNewTrait] = useState({
-    name: '',
-    description: '',
-    maxUses: 1,
-    restType: 'long' as 'short' | 'long',
-    source: '',
-    scaleWithProficiency: false,
-    proficiencyMultiplier: 1
-  });
-  const [editTrait, setEditTrait] = useState<Partial<TrackableTrait>>({});
-
-  const handleAdd = () => {
-    if (newTrait.name.trim()) {
-      onAddTrait({
-        name: newTrait.name.trim(),
-        description: newTrait.description.trim() || undefined,
-        maxUses: newTrait.maxUses,
-        usedUses: 0,
-        restType: newTrait.restType,
-        source: newTrait.source.trim() || undefined,
-        scaleWithProficiency: newTrait.scaleWithProficiency,
-        proficiencyMultiplier: newTrait.scaleWithProficiency ? newTrait.proficiencyMultiplier : undefined
-      });
-      setNewTrait({
-        name: '',
-        description: '',
-        maxUses: 1,
-        restType: 'long',
-        source: '',
-        scaleWithProficiency: false,
-        proficiencyMultiplier: 1
-      });
-      setIsAdding(false);
-    }
-  };
-
-  const handleEdit = (trait: TrackableTrait) => {
-    setEditingId(trait.id);
-    setEditTrait({
-      name: trait.name,
-      description: trait.description || '',
-      maxUses: trait.maxUses,
-      restType: trait.restType,
-      source: trait.source || '',
-      scaleWithProficiency: trait.scaleWithProficiency || false,
-      proficiencyMultiplier: trait.proficiencyMultiplier || 1
-    });
-  };
-
-  const handleUpdate = () => {
-    if (editingId && editTrait.name?.trim()) {
-      onUpdateTrait(editingId, {
-        name: editTrait.name.trim(),
-        description: editTrait.description?.trim() || undefined,
-        maxUses: editTrait.maxUses,
-        restType: editTrait.restType,
-        source: editTrait.source?.trim() || undefined,
-        scaleWithProficiency: editTrait.scaleWithProficiency,
-        proficiencyMultiplier: editTrait.scaleWithProficiency ? editTrait.proficiencyMultiplier : undefined
-      });
-      setEditingId(null);
-      setEditTrait({});
-    }
-  };
-
-  const handleCancel = () => {
-    setEditingId(null);
-    setEditTrait({});
-    setIsAdding(false);
-    setNewTrait({
-      name: '',
-      description: '',
-      maxUses: 1,
-      restType: 'long',
-      source: '',
-      scaleWithProficiency: false,
-      proficiencyMultiplier: 1
-    });
-  };
-
-  // Safety guard to ensure traits is always an array
-  const safeTraits = Array.isArray(traits) ? traits : [];
-
-  const renderUsageCheckboxes = (trait: TrackableTrait) => {
-    const effectiveMaxUses = calculateTraitMaxUses(trait, characterLevel);
-    return (
-      <div className="flex flex-wrap gap-1">
-        {Array.from({ length: effectiveMaxUses }, (_, index) => (
-          <button
-            key={index}
-            onClick={() => {
-              const newUsed = index < trait.usedUses ? trait.usedUses - 1 : index + 1;
-              onUpdateTrait(trait.id, {
-                usedUses: Math.max(0, Math.min(newUsed, effectiveMaxUses))
-              });
-            }}
-            className={`w-4 h-4 border-2 rounded transition-colors ${
-              index < trait.usedUses
-                ? 'bg-red-500 border-red-500' // Used
-                : 'bg-white border-gray-400 hover:border-gray-600' // Available
-            }`}
-            title={`Use ${index + 1} - ${index < trait.usedUses ? 'Used' : 'Available'}`}
-          />
-        ))}
-      </div>
-    );
-  };
-
-  const shortRestTraits = safeTraits.filter(trait => trait.restType === 'short');
-  const longRestTraits = safeTraits.filter(trait => trait.restType === 'long');
-
-  if (safeTraits.length === 0 && !isAdding) {
-    return (
-      <div className={`bg-white rounded-lg border border-gray-200 p-4 ${className}`}>
-        <div className="flex items-center justify-between mb-4">
-          <h3 className="text-lg font-semibold text-indigo-800">Special Abilities</h3>
-          <button
-            onClick={() => setIsAdding(true)}
-            className="flex items-center space-x-1 px-3 py-1 bg-indigo-600 hover:bg-indigo-700 text-white rounded-md text-sm transition-colors"
-          >
-            <Plus size={14} />
-            <span>Add Ability</span>
-          </button>
-        </div>
-        <div className="text-center py-6 text-gray-500">
-          <Zap className="mx-auto h-8 w-8 text-gray-400 mb-2" />
-          <p className="font-medium">No special abilities yet</p>
-          <p className="text-sm mt-1">Add traits like racial abilities, feat powers, or class features with limited uses.</p>
-        </div>
-      </div>
-    );
-  }
-
-  return (
-    <div className={`bg-white rounded-lg border border-gray-200 p-4 space-y-4 ${className}`}>
-      <div className="flex items-center justify-between">
-        <h3 className="text-lg font-semibold text-indigo-800">Special Abilities</h3>
-        <div className="flex items-center space-x-2">
-          <button
-            onClick={() => setIsAdding(true)}
-            disabled={isAdding || editingId !== null}
-            className="flex items-center space-x-1 px-3 py-1 bg-indigo-600 hover:bg-indigo-700 text-white rounded-md text-sm disabled:opacity-50 disabled:cursor-not-allowed transition-colors"
-          >
-            <Plus size={14} />
-            <span>Add</span>
-          </button>
-          {shortRestTraits.length > 0 && (
-            <button
-              onClick={() => onResetTraits('short')}
-              className="text-sm text-blue-600 hover:text-blue-800 flex items-center space-x-1"
-              title="Reset short rest abilities"
-            >
-              <RotateCcw size={14} />
-              <span>Short Rest</span>
-            </button>
-          )}
-          {longRestTraits.length > 0 && (
-            <button
-              onClick={() => onResetTraits('long')}
-              className="text-sm text-indigo-600 hover:text-indigo-800 flex items-center space-x-1"
-              title="Reset all abilities"
-            >
-              <RotateCcw size={14} />
-              <span>Long Rest</span>
-            </button>
-          )}
-        </div>
-      </div>
-
-      {/* Add New Trait Form */}
-      {isAdding && (
-        <div className="border-2 border-indigo-300 rounded-xl p-6 bg-gradient-to-br from-indigo-50 to-blue-50 shadow-lg">
-          <h4 className="text-lg font-bold text-indigo-900 mb-4 flex items-center gap-2">
-            <Zap className="h-5 w-5 text-indigo-600" />
-            Add New Special Ability
-          </h4>
-          <div className="space-y-4">
-            <div className="grid grid-cols-1 sm:grid-cols-2 gap-4">
-                              <div>
-                 <label className="block text-sm font-bold text-indigo-800 mb-2">Ability Name</label>
-                 <input
-                   type="text"
-                   value={newTrait.name}
-                   onChange={(e) => setNewTrait({ ...newTrait, name: e.target.value })}
-                   placeholder="e.g., Breath Weapon"
-                   className="w-full text-base p-3 border-2 border-gray-300 rounded-lg focus:ring-2 focus:ring-indigo-500 focus:border-indigo-500 bg-white text-gray-900 placeholder-gray-400 shadow-sm transition-all hover:border-gray-400"
-                   autoFocus
-                 />
-               </div>
-               <div>
-                 <label className="block text-sm font-bold text-indigo-800 mb-2">Source Type</label>
-                 <input
-                   type="text"
-                   value={newTrait.source}
-                   onChange={(e) => setNewTrait({ ...newTrait, source: e.target.value })}
-                   placeholder="e.g., Racial, Feat, Class Feature"
-                   className="w-full text-base p-3 border-2 border-gray-300 rounded-lg focus:ring-2 focus:ring-indigo-500 focus:border-indigo-500 bg-white text-gray-900 placeholder-gray-400 shadow-sm transition-all hover:border-gray-400"
-                 />
-               </div>
-            </div>
-                         <div>
-               <label className="block text-sm font-bold text-indigo-800 mb-2">Description</label>
-               <textarea
-                 value={newTrait.description}
-                 onChange={(e) => setNewTrait({ ...newTrait, description: e.target.value })}
-                 placeholder="Brief description of what this ability does..."
-                 rows={3}
-                 className="w-full text-base p-3 border-2 border-gray-300 rounded-lg focus:ring-2 focus:ring-indigo-500 focus:border-indigo-500 bg-white text-gray-900 placeholder-gray-400 shadow-sm transition-all resize-none hover:border-gray-400"
-               />
-             </div>
-                         {/* Proficiency Scaling Toggle */}
-             <div className="space-y-4">
-               <div className="flex items-center space-x-3">
-                 <input
-                   type="checkbox"
-                   id="scaleWithProficiency"
-                   checked={newTrait.scaleWithProficiency}
-                   onChange={(e) => setNewTrait({ ...newTrait, scaleWithProficiency: e.target.checked })}
-                   className="w-4 h-4 text-indigo-600 bg-gray-100 border-gray-300 rounded focus:ring-indigo-500 focus:ring-2"
-                 />
-                 <label htmlFor="scaleWithProficiency" className="text-sm font-bold text-indigo-800">
-                   Scale with Proficiency Bonus
-                 </label>
-               </div>
-               
-               <div className="space-y-4">
-                 {newTrait.scaleWithProficiency ? (
-                   <>
-                     <div className="grid grid-cols-2 gap-4">
-                       <div>
-                         <label className="block text-sm font-bold text-indigo-800 mb-2">Multiplier</label>
-                         <input
-                           type="number"
-                           min="1"
-                           max="5"
-                           value={newTrait.proficiencyMultiplier}
-                           onChange={(e) => setNewTrait({ ...newTrait, proficiencyMultiplier: parseInt(e.target.value) || 1 })}
-                           className="w-full text-base p-3 border-2 border-gray-300 rounded-lg focus:ring-2 focus:ring-indigo-500 focus:border-indigo-500 bg-white text-gray-900 shadow-sm transition-all hover:border-gray-400 font-medium"
-                         />
-                       </div>
-                       <div>
-                         <label className="block text-sm font-bold text-indigo-800 mb-2">Recharges On</label>
-                         <select
-                           value={newTrait.restType}
-                           onChange={(e) => setNewTrait({ ...newTrait, restType: e.target.value as 'short' | 'long' })}
-                           className="w-full text-base p-3 border-2 border-gray-300 rounded-lg focus:ring-2 focus:ring-indigo-500 focus:border-indigo-500 bg-white text-gray-900 shadow-sm transition-all cursor-pointer hover:border-gray-400 font-medium"
-                         >
-                           <option value="short">Short Rest</option>
-                           <option value="long">Long Rest</option>
-                         </select>
-                       </div>
-                     </div>
-                     <div className="bg-indigo-50 border border-indigo-200 rounded-lg p-3">
-                       <p className="text-sm text-indigo-700 font-medium">
-                         Current Uses: {Math.max(1, getProficiencyBonus(characterLevel) * newTrait.proficiencyMultiplier)}
-                       </p>
-                       <p className="text-xs text-indigo-600 mt-1">
-                         Proficiency Bonus ({getProficiencyBonus(characterLevel)}) × Multiplier ({newTrait.proficiencyMultiplier})
-                       </p>
-                     </div>
-                   </>
-                 ) : (
-                   <div className="grid grid-cols-2 gap-4">
-                     <div>
-                       <label className="block text-sm font-bold text-indigo-800 mb-2">Maximum Uses</label>
-                       <input
-                         type="number"
-                         min="1"
-                         max="10"
-                         value={newTrait.maxUses}
-                         onChange={(e) => setNewTrait({ ...newTrait, maxUses: parseInt(e.target.value) || 1 })}
-                         className="w-full text-base p-3 border-2 border-gray-300 rounded-lg focus:ring-2 focus:ring-indigo-500 focus:border-indigo-500 bg-white text-gray-900 shadow-sm transition-all hover:border-gray-400 font-medium"
-                       />
-                     </div>
-                     <div>
-                       <label className="block text-sm font-bold text-indigo-800 mb-2">Recharges On</label>
-                       <select
-                         value={newTrait.restType}
-                         onChange={(e) => setNewTrait({ ...newTrait, restType: e.target.value as 'short' | 'long' })}
-                         className="w-full text-base p-3 border-2 border-gray-300 rounded-lg focus:ring-2 focus:ring-indigo-500 focus:border-indigo-500 bg-white text-gray-900 shadow-sm transition-all cursor-pointer hover:border-gray-400 font-medium"
-                       >
-                         <option value="short">Short Rest</option>
-                         <option value="long">Long Rest</option>
-                       </select>
-                     </div>
-                   </div>
-                 )}
-               </div>
-             </div>
-            <div className="flex justify-end space-x-3 pt-2">
-              <button
-                onClick={handleCancel}
-                className="px-4 py-2 border-2 border-gray-300 text-gray-700 rounded-lg hover:bg-gray-50 hover:border-gray-400 transition-all font-medium"
-              >
-                Cancel
-              </button>
-              <button
-                onClick={handleAdd}
-                disabled={!newTrait.name.trim()}
-                className="px-4 py-2 bg-indigo-600 hover:bg-indigo-700 text-white rounded-lg disabled:opacity-50 disabled:cursor-not-allowed transition-all font-medium shadow-md hover:shadow-lg"
-              >
-                Add Ability
-              </button>
-            </div>
-          </div>
-        </div>
-      )}
-
-      {/* Traits List */}
-      <div className="space-y-3">
-        {safeTraits.map((trait) => (
-          <div key={trait.id} className="border border-gray-200 rounded-lg p-3">
-            {editingId === trait.id ? (
-                             // Edit Mode
-               <div className="bg-indigo-50 border-2 border-indigo-200 rounded-lg p-4 space-y-4">
-                 <div className="grid grid-cols-1 sm:grid-cols-2 gap-4">
-                   <div>
-                     <label className="block text-sm font-bold text-indigo-800 mb-2">Name</label>
-                     <input
-                       type="text"
-                       value={editTrait.name || ''}
-                       onChange={(e) => setEditTrait({ ...editTrait, name: e.target.value })}
-                       className="w-full text-base p-3 border-2 border-gray-300 rounded-lg focus:ring-2 focus:ring-indigo-500 focus:border-indigo-500 bg-white text-gray-900 shadow-sm transition-all hover:border-gray-400"
-                     />
-                   </div>
-                   <div>
-                     <label className="block text-sm font-bold text-indigo-800 mb-2">Source</label>
-                     <input
-                       type="text"
-                       value={editTrait.source || ''}
-                       onChange={(e) => setEditTrait({ ...editTrait, source: e.target.value })}
-                       className="w-full text-base p-3 border-2 border-gray-300 rounded-lg focus:ring-2 focus:ring-indigo-500 focus:border-indigo-500 bg-white text-gray-900 shadow-sm transition-all hover:border-gray-400"
-                     />
-                   </div>
-                 </div>
-                 <div>
-                   <label className="block text-sm font-bold text-indigo-800 mb-2">Description</label>
-                   <textarea
-                     value={editTrait.description || ''}
-                     onChange={(e) => setEditTrait({ ...editTrait, description: e.target.value })}
-                     rows={3}
-                     className="w-full text-base p-3 border-2 border-gray-300 rounded-lg focus:ring-2 focus:ring-indigo-500 focus:border-indigo-500 bg-white text-gray-900 shadow-sm transition-all resize-none hover:border-gray-400"
-                   />
-                 </div>
-                 {/* Proficiency Scaling Toggle */}
-                 <div className="space-y-4">
-                   <div className="flex items-center space-x-3">
-                     <input
-                       type="checkbox"
-                       id="editScaleWithProficiency"
-                       checked={editTrait.scaleWithProficiency || false}
-                       onChange={(e) => setEditTrait({ ...editTrait, scaleWithProficiency: e.target.checked })}
-                       className="w-4 h-4 text-indigo-600 bg-gray-100 border-gray-300 rounded focus:ring-indigo-500 focus:ring-2"
-                     />
-                     <label htmlFor="editScaleWithProficiency" className="text-sm font-bold text-indigo-800">
-                       Scale with Proficiency Bonus
-                     </label>
-                   </div>
-                   
-                   <div className="space-y-4">
-                     {editTrait.scaleWithProficiency ? (
-                       <>
-                         <div className="grid grid-cols-2 gap-4">
-                           <div>
-                             <label className="block text-sm font-bold text-indigo-800 mb-2">Multiplier</label>
-                             <input
-                               type="number"
-                               min="1"
-                               max="5"
-                               value={editTrait.proficiencyMultiplier || 1}
-                               onChange={(e) => setEditTrait({ ...editTrait, proficiencyMultiplier: parseInt(e.target.value) || 1 })}
-                               className="w-full text-base p-3 border-2 border-gray-300 rounded-lg focus:ring-2 focus:ring-indigo-500 focus:border-indigo-500 bg-white text-gray-900 shadow-sm transition-all hover:border-gray-400 font-medium"
-                             />
-                           </div>
-                           <div>
-                             <label className="block text-sm font-bold text-indigo-800 mb-2">Recharges On</label>
-                             <select
-                               value={editTrait.restType || 'long'}
-                               onChange={(e) => setEditTrait({ ...editTrait, restType: e.target.value as 'short' | 'long' })}
-                               className="w-full text-base p-3 border-2 border-gray-300 rounded-lg focus:ring-2 focus:ring-indigo-500 focus:border-indigo-500 bg-white text-gray-900 shadow-sm transition-all cursor-pointer hover:border-gray-400 font-medium"
-                             >
-                               <option value="short">Short Rest</option>
-                               <option value="long">Long Rest</option>
-                             </select>
-                           </div>
-                         </div>
-                         <div className="bg-indigo-50 border border-indigo-200 rounded-lg p-3">
-                           <p className="text-sm text-indigo-700 font-medium">
-                             Current Uses: {Math.max(1, getProficiencyBonus(characterLevel) * (editTrait.proficiencyMultiplier || 1))}
-                           </p>
-                           <p className="text-xs text-indigo-600 mt-1">
-                             Proficiency Bonus ({getProficiencyBonus(characterLevel)}) × Multiplier ({editTrait.proficiencyMultiplier || 1})
-                           </p>
-                         </div>
-                       </>
-                     ) : (
-                       <div className="grid grid-cols-2 gap-4">
-                         <div>
-                           <label className="block text-sm font-bold text-indigo-800 mb-2">Max Uses</label>
-                           <input
-                             type="number"
-                             min="1"
-                             max="10"
-                             value={editTrait.maxUses || 1}
-                             onChange={(e) => setEditTrait({ ...editTrait, maxUses: parseInt(e.target.value) || 1 })}
-                             className="w-full text-base p-3 border-2 border-gray-300 rounded-lg focus:ring-2 focus:ring-indigo-500 focus:border-indigo-500 bg-white text-gray-900 shadow-sm transition-all hover:border-gray-400 font-medium"
-                           />
-                         </div>
-                         <div>
-                           <label className="block text-sm font-bold text-indigo-800 mb-2">Recharges On</label>
-                           <select
-                             value={editTrait.restType || 'long'}
-                             onChange={(e) => setEditTrait({ ...editTrait, restType: e.target.value as 'short' | 'long' })}
-                             className="w-full text-base p-3 border-2 border-gray-300 rounded-lg focus:ring-2 focus:ring-indigo-500 focus:border-indigo-500 bg-white text-gray-900 shadow-sm transition-all cursor-pointer hover:border-gray-400 font-medium"
-                           >
-                             <option value="short">Short Rest</option>
-                             <option value="long">Long Rest</option>
-                           </select>
-                         </div>
-                       </div>
-                     )}
-                   </div>
-                 </div>
-                                 <div className="flex justify-end space-x-3 pt-2">
-                   <button
-                     onClick={handleCancel}
-                     className="px-4 py-2 border-2 border-gray-300 text-gray-700 rounded-lg hover:bg-gray-50 hover:border-gray-400 transition-all font-medium"
-                   >
-                     Cancel
-                   </button>
-                   <button
-                     onClick={handleUpdate}
-                     disabled={!editTrait.name?.trim()}
-                     className="px-4 py-2 bg-indigo-600 hover:bg-indigo-700 text-white rounded-lg disabled:opacity-50 disabled:cursor-not-allowed transition-all font-medium shadow-md hover:shadow-lg"
-                   >
-                     Save Changes
-                   </button>
-                 </div>
-              </div>
-            ) : (
-              // Display Mode
-              <div>
-                <div className="flex items-start justify-between mb-2">
-                  <div className="flex-1 min-w-0">
-                    <div className="flex items-center space-x-2">
-                      <h4 className="font-medium text-gray-900 truncate">{trait.name}</h4>
-                      {trait.source && (
-                        <span className="text-xs px-2 py-1 bg-gray-100 text-gray-600 rounded">
-                          {trait.source}
-                        </span>
-                      )}
-                      <span className={`text-xs px-2 py-1 rounded ${
-                        trait.restType === 'short' 
-                          ? 'bg-blue-100 text-blue-700' 
-                          : 'bg-purple-100 text-purple-700'
-                      }`}>
-                        {trait.restType === 'short' ? 'Short Rest' : 'Long Rest'}
-                      </span>
-                    </div>
-                    {trait.description && (
-                      <p className="text-sm text-gray-600 mt-1">{trait.description}</p>
-                    )}
-                  </div>
-                  <div className="flex items-center space-x-1 ml-2">
-                    <button
-                      onClick={() => handleEdit(trait)}
-                      disabled={isAdding}
-                      className="p-1 text-indigo-600 hover:bg-indigo-100 rounded transition-colors disabled:opacity-50"
-                      title="Edit ability"
-                    >
-                      <Edit3 size={14} />
-                    </button>
-                    <button
-                      onClick={() => onDeleteTrait(trait.id)}
-                      disabled={isAdding}
-                      className="p-1 text-red-600 hover:bg-red-100 rounded transition-colors disabled:opacity-50"
-                      title="Delete ability"
-                    >
-                      <Trash2 size={14} />
-                    </button>
-                  </div>
-                </div>
-                
-                <div className="flex items-center justify-between">
-                  <div className="flex items-center space-x-3">
-                    <span className="text-sm font-medium text-gray-700">
-                      Uses: {calculateTraitMaxUses(trait, characterLevel) - trait.usedUses}/{calculateTraitMaxUses(trait, characterLevel)}
-                      {trait.scaleWithProficiency && (
-                        <span className="text-xs text-indigo-600 ml-1">(Proficiency)</span>
-                      )}
-                    </span>
-                    {renderUsageCheckboxes(trait)}
-                  </div>
-                  <button
-                    onClick={() => onUseTrait(trait.id)}
-                    disabled={trait.usedUses >= calculateTraitMaxUses(trait, characterLevel)}
-                    className="text-sm px-2 py-1 bg-indigo-600 hover:bg-indigo-700 text-white rounded disabled:opacity-50 disabled:cursor-not-allowed transition-colors"
-                    title="Use ability"
-                  >
-                    Use
-                  </button>
-                </div>
-              </div>
-            )}
-          </div>
-        ))}
-      </div>
-    </div>
->>>>>>> e78c3a62
   );
-} +}